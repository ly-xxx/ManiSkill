--- conflicted
+++ resolved
@@ -155,16 +155,11 @@
         place_reward = 1 - torch.tanh(5 * obj_to_goal_dist)
         reward += place_reward * is_grasped
 
-<<<<<<< HEAD
         qvel_without_gripper = self.agent.robot.get_qvel()
         # 简化这里的判断，因为我们只支持xarm6_gripper
         qvel_without_gripper = qvel_without_gripper[..., :-6]
-=======
-        qvel = self.agent.robot.get_qvel()
-        if self.robot_uids == "panda":
-            qvel = qvel[..., :-2]
->>>>>>> a393d7f5
         static_reward = 1 - torch.tanh(
+            5 * torch.linalg.norm(qvel, axis=1)
             5 * torch.linalg.norm(qvel, axis=1)
         )
         reward += static_reward * info["is_obj_placed"]
